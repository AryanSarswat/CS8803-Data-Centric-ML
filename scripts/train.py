import torch
import torch.optim as optim
import wandb
from models.resnet_vision_encoder import ResNet50
from models.text_encoder import TextEncoder
from torch.utils.data import DataLoader
from torchvision.transforms import ToTensor
from tqdm import tqdm

from dataloader.cc3m_dataloader import CC3MDataset
from models.sigclip import SigCLIP, sigclip_loss

from .test import zero_shot_classification_pipeline

class Trainer:
    def __init__(self, model, optimizer, criterion, scheduler, wandb_log=False, project_name="", experiment_name="", test_script=False) -> None:
        self.model = model
        self.optimizer = optimizer
        self.scheduler = scheduler
        self.criterion = criterion
        self.wandb_log = wandb_log
        self.project_name = project_name
        self.experiment_name = experiment_name
        self.device = torch.device('cuda' if torch.cuda.is_available() else 'cpu')
        self.test_script = test_script

        self.cifar10_class_names = ['airplanes', 'cars', 'birds', 'cats', 'deer', 'dogs', 'frogs', 'horses', 'ships', 'trucks']
        
        self.model.to(self.device)
        
        if self.wandb_log:
            wandb.init(project=self.project_name, name=self.experiment_name)

    def train_epoch(self, dataloader):
        self.model.train()
        running_loss = 0.0
        for i, data in enumerate(tqdm(dataloader, desc="Training")):
            images, (input_ids, attention_mask) = data
            input_ids = input_ids.squeeze(1)
            attention_mask = attention_mask.squeeze(1)

            images = images.to(self.device, non_blocking=True)
            input_ids = input_ids.to(self.device, non_blocking=True)
            attention_mask = attention_mask.to(self.device, non_blocking=True)

            logits = self.model(images, input_ids, attention_mask)
            
            self.optimizer.zero_grad(set_to_none=True)
            loss = self.criterion(logits)
            loss.backward()
            self.optimizer.step()
            l_ = loss.item()
            running_loss += l_

            if self.test_script and i == 10:
                break

            if self.wandb_log:
                wandb.log({"batch_loss": l_})

        return running_loss / len(dataloader)
    
    def evaluate(self, dataloader):
        self.model.eval()
        running_loss = 0.0
        with torch.no_grad():
            for i, data in enumerate(tqdm(dataloader, desc="Validation")):
                images, (input_ids, attention_mask) = data
                input_ids = input_ids.squeeze(1)
                attention_mask = attention_mask.squeeze(1)

                images = images.to(self.device, non_blocking=True)
                input_ids = input_ids.to(self.device, non_blocking=True)
                attention_mask = attention_mask.to(self.device, non_blocking=True)

                logits = self.model(images, input_ids, attention_mask)
                loss = self.criterion(logits)
                running_loss += loss.item()

                if self.test_script and i == 10:
                    break

        return running_loss / len(dataloader)
    
    def train(self, train_dataloader, val_dataloader, epochs):
        for epoch in range(epochs):
            train_loss = self.train_epoch(train_dataloader)
            val_loss = self.evaluate(val_dataloader)
            zero_shot_acc = zero_shot_classification_pipeline(self.model, 
                                                              self.cifar10_class_names)
            
            if self.wandb_log:
                wandb.log({"train_loss": train_loss, "val_loss": val_loss, 'cifar10_zero_shot': zero_shot_acc})
            
            print(f"Epoch: {epoch+1}/{epochs}, Train Loss: {train_loss}, Val Loss: {val_loss}, CIFAR10_Zero_Shot_Accuracy : {zero_shot_acc:.2f}%")
            self.scheduler.step(val_loss)

            
            
if __name__ == "__main__":
    dataset = CC3MDataset(
        pickle_file='../LLaVA-CC3M-Pretrain-595K/preprocessed_image_text_pairs.pkl',
        root_dir='../LLaVA-CC3M-Pretrain-595K/images',
        transform=None
    )

    device = torch.device('cuda' if torch.cuda.is_available() else 'cpu')

    train_size = int(0.8 * len(dataset))
    val_size = len(dataset) - train_size
    train_dataset, val_dataset = torch.utils.data.random_split(dataset, [train_size, val_size])

    train_dataloader = DataLoader(train_dataset, batch_size=128, shuffle=True, pin_memory=True, num_workers=8)
    val_dataloader = DataLoader(val_dataset, batch_size=128, shuffle=False, pin_memory=True, num_workers=8)
        
<<<<<<< HEAD
    image_encoder = ResNet50(include_fc=False).to(device)
    text_encoder = TextEncoder(model_name="distilbert-base-uncased", device=device, pretrained=True).to(device)
    model = SigCLIP(image_encoder=image_encoder, text_encoder=text_encoder)
=======
    image_encoder = ResNet25(1000, include_fc=False)
    text_encoder = TextEncoder(model_name="distilbert-base-uncased", device=device, pretrained=True)
    model = SigCLIP(image_encoder=image_encoder, text_encoder=text_encoder).to(device)
>>>>>>> 6a1c8ed2
    optimizer = optim.AdamW(model.parameters(), lr=1e-4)
    scheduler = optim.lr_scheduler.ReduceLROnPlateau(optimizer, mode='min', factor=0.1, patience=5, verbose=True)
    criterion = sigclip_loss
    
    trainer = Trainer(model, optimizer, criterion, scheduler, wandb_log=False, project_name="sigclip", experiment_name="cc3m")
    trainer.train(train_dataloader, val_dataloader, epochs=2)<|MERGE_RESOLUTION|>--- conflicted
+++ resolved
@@ -113,15 +113,9 @@
     train_dataloader = DataLoader(train_dataset, batch_size=128, shuffle=True, pin_memory=True, num_workers=8)
     val_dataloader = DataLoader(val_dataset, batch_size=128, shuffle=False, pin_memory=True, num_workers=8)
         
-<<<<<<< HEAD
     image_encoder = ResNet50(include_fc=False).to(device)
     text_encoder = TextEncoder(model_name="distilbert-base-uncased", device=device, pretrained=True).to(device)
     model = SigCLIP(image_encoder=image_encoder, text_encoder=text_encoder)
-=======
-    image_encoder = ResNet25(1000, include_fc=False)
-    text_encoder = TextEncoder(model_name="distilbert-base-uncased", device=device, pretrained=True)
-    model = SigCLIP(image_encoder=image_encoder, text_encoder=text_encoder).to(device)
->>>>>>> 6a1c8ed2
     optimizer = optim.AdamW(model.parameters(), lr=1e-4)
     scheduler = optim.lr_scheduler.ReduceLROnPlateau(optimizer, mode='min', factor=0.1, patience=5, verbose=True)
     criterion = sigclip_loss
