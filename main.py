import argparse
import os

import torch
import torch.optim as optim
from torch.utils.data import DataLoader
from torchvision import transforms
from torchvision.transforms import ToTensor

from dataloader.cc3m_dataloader import CC3MDataset
from dataloader.cifar_dataloader import get_cifar10_classes
from dataloader.imagenet_dataloader import get_imagenet_classes
from models.resnet_vision_encoder import ResNet50
from models.sigclip import SigCLIP, sigclip_loss
from models.text_encoder import TextEncoder
from scripts.test import zero_shot_classification_pipeline
from scripts.train import Trainer

torch.backends.cudnn.benchmark = True

def parse_args():
    parser = argparse.ArgumentParser()
    parser.add_argument('--train_dataset', default='imagenet', type=str, help='Dataset to train on (CC3M, CIFAR-10, ImageNet)')
    parser.add_argument('--test_dataset', default='cifar10', type=str, help='Dataset to test on (CIFAR-10, ImageNet)')
    parser.add_argument('--data_folder', default='..', type=str)
    parser.add_argument('--epochs', default=20, type=int)
    parser.add_argument('--batch_size', default=128, type=int)
    parser.add_argument('--learning_rate', default=1e-5, type=float)
    parser.add_argument('--weight_decay', default=1e-6, type=float)
    parser.add_argument('--num_workers', default=20, type=int)
    parser.add_argument('--log_wandb', default=True, type=bool)
    parser.add_argument('--project_name', default='sigclip', type=str)
    parser.add_argument('--experiment_name', default='', type=str)
    parser.add_argument('--save_dir', default='saved_models', type=str)
    
    args = parser.parse_args()
    return args

def baseline():
    args = parse_args()
    # Hyperparameters
<<<<<<< HEAD
    EPOCHS = 20
    BATCH_SIZE = 1024
    LEARNING_RATE = 1e-5
    WEIGHT_DECAY = 1e-6
    NUM_WORKERS = 20
    LOG_WANDB = True
    PROJECT_NAME = "sigclip"
    EXPERIMENT_NAME = "baseline_pretrained_frozen_norm_high_batch"
    DEVICE = torch.device('cuda' if torch.cuda.is_available() else 'cpu')
=======
    EPOCHS = args.epochs
    BATCH_SIZE = args.batch_size
    LEARNING_RATE = args.learning_rate
    WEIGHT_DECAY = args.weight_decay
    NUM_WORKERS = args.num_workers
    LOG_WANDB = args.log_wandb
    PROJECT_NAME = args.project_name
    EXPERIMENT_NAME = args.experiment_name
    
    args.device = torch.device('cuda' if torch.cuda.is_available() else 'cpu')
>>>>>>> edcd8853

    # Load the dataset
    
    tfs = torch.nn.Sequential(
                             transforms.Resize((224,224)),
                             transforms.Normalize(mean=[0.5, 0.5, 0.5], std=[0.5, 0.5, 0.5]))

    dataset = CC3MDataset(
<<<<<<< HEAD
        pickle_file='../LLaVA-CC3M-Pretrain-595K/preprocessed_image_text_pairs.pkl',
        root_dir='../LLaVA-CC3M-Pretrain-595K/images',
        transform=tfs
=======
        pickle_file=os.path.join(args.data_folder, 'LLaVA-CC3M-Pretrain-595K/preprocessed_image_text_pairs.pkl'),
        root_dir=os.path.join(args.data_folder, 'LLaVA-CC3M-Pretrain-595K/images'),
        transform=None
>>>>>>> edcd8853
    )

    train_size = int(0.8 * len(dataset))
    val_size = len(dataset) - train_size
    train_dataset, val_dataset = torch.utils.data.random_split(dataset, [train_size, val_size])

    train_dataloader = DataLoader(train_dataset, batch_size=BATCH_SIZE, shuffle=True, pin_memory=True, num_workers=NUM_WORKERS)
    val_dataloader = DataLoader(val_dataset, batch_size=BATCH_SIZE, shuffle=False, pin_memory=True, num_workers=NUM_WORKERS)
    
    # Load the model
    image_encoder = ResNet50(include_fc=False)
    text_encoder = TextEncoder(model_name="distilbert-base-uncased", pretrained=True)
    model = SigCLIP(image_encoder=image_encoder, text_encoder=text_encoder, proj_dim=1024)
    model.freeze_image_encoder()
    model.freeze_text_encoder()
    model.to(args.device)
    
    optimizer = optim.AdamW(model.parameters(), lr=LEARNING_RATE, weight_decay=WEIGHT_DECAY)
    criterion = sigclip_loss
    scheduler = optim.lr_scheduler.ReduceLROnPlateau(optimizer, mode='min', factor=0.1, patience=5, verbose=True)

    get_classes = {
        'cifar10': get_cifar10_classes,
        'imagenet': get_imagenet_classes
    }
    args.class_names = get_classes[args.test_dataset](args)

    trainer = Trainer(args, model, optimizer, criterion, scheduler, LOG_WANDB, PROJECT_NAME, EXPERIMENT_NAME, freeze_backbones=True)
    
    trainer.train(train_dataloader, val_dataloader, EPOCHS)
    
    # Save the model
    model_dir = args.save_dir
    os.makedirs(model_dir, exist_ok=True)
    model.save(model_dir)

    # Do Zero Shot Classification

    zero_shot_final = zero_shot_classification_pipeline(
        model,
        batch_size=BATCH_SIZE,
        num_workers=NUM_WORKERS,
        device=args.device
    )

    print(f"Final Zero-shot Accuracy on CIFAR-10 is {zero_shot_final}")
    
if __name__ == "__main__":
    baseline()<|MERGE_RESOLUTION|>--- conflicted
+++ resolved
@@ -39,17 +39,6 @@
 def baseline():
     args = parse_args()
     # Hyperparameters
-<<<<<<< HEAD
-    EPOCHS = 20
-    BATCH_SIZE = 1024
-    LEARNING_RATE = 1e-5
-    WEIGHT_DECAY = 1e-6
-    NUM_WORKERS = 20
-    LOG_WANDB = True
-    PROJECT_NAME = "sigclip"
-    EXPERIMENT_NAME = "baseline_pretrained_frozen_norm_high_batch"
-    DEVICE = torch.device('cuda' if torch.cuda.is_available() else 'cpu')
-=======
     EPOCHS = args.epochs
     BATCH_SIZE = args.batch_size
     LEARNING_RATE = args.learning_rate
@@ -60,7 +49,6 @@
     EXPERIMENT_NAME = args.experiment_name
     
     args.device = torch.device('cuda' if torch.cuda.is_available() else 'cpu')
->>>>>>> edcd8853
 
     # Load the dataset
     
@@ -69,15 +57,9 @@
                              transforms.Normalize(mean=[0.5, 0.5, 0.5], std=[0.5, 0.5, 0.5]))
 
     dataset = CC3MDataset(
-<<<<<<< HEAD
-        pickle_file='../LLaVA-CC3M-Pretrain-595K/preprocessed_image_text_pairs.pkl',
-        root_dir='../LLaVA-CC3M-Pretrain-595K/images',
-        transform=tfs
-=======
         pickle_file=os.path.join(args.data_folder, 'LLaVA-CC3M-Pretrain-595K/preprocessed_image_text_pairs.pkl'),
         root_dir=os.path.join(args.data_folder, 'LLaVA-CC3M-Pretrain-595K/images'),
         transform=None
->>>>>>> edcd8853
     )
 
     train_size = int(0.8 * len(dataset))
